[project]
name = "bedrock-ge"
version = "0.2.1"
description = "Bedrock, the Open Source Foundation for Geotechnical Engineering"
authors = [
    {name = "Bedrock", email = "info@bedrock.engineer"}
]
license = {text = "Apache Software License (Apache 2.0)"}
readme = "README.md"
requires-python = ">=3.9"
dependencies = [
    "geopandas~=1.0",
    "openpyxl~=3.0",
    "pandera>=0.23.0",
    "python-ags4~=1.0",
    "sqlmodel>=0.0.22",
]
keywords = [
    "bedrock",
    "ground engineering",
    "geotechnical engineering",
    "geotech",
    "engineering geology",
    "ground investigation",
    "ground investigation data",
    "gi data",
    "geotechnical data",
    "ags",
    "aec",
    "bim",
    "gis",
    "geo-bim"
]
classifiers = [
    "Development Status :: 2 - Pre-Alpha",
    "Programming Language :: Python :: 3",
    "License :: OSI Approved :: Apache Software License",
    "Operating System :: OS Independent",
]

[project.urls]
Homepage = "https://bedrock.engineer/"
Source = "https://github.com/bedrock-engineer/bedrock-ge"
Documentation = "https://bedrock.engineer/docs/"
Tracker = "https://github.com/bedrock-engineer/bedrock-ge/issues"

[build-system]
requires = ["hatchling"]
build-backend = "hatchling.build"

[tool.uv]
dev-dependencies = [
    "duckdb>=1.2.2",
    "folium>=0.17.0",
    "frictionless[excel]>=4.40.8",
    "jupyter>=1.1.1",
    "mapclassify>=2.8.1",
    "marimo>=0.12.5",
    "matplotlib>=3.9.2",
    "mypy>=1.11.2",
    "nbconvert>=7.16.6",
    "pandas-stubs>=2.2.2.240807",
    "pytest>=8.3.3",
    "ruff>=0.6.7",
<<<<<<< HEAD
]

[tool.ruff]
line-length = 88

[tool.ruff.lint]
select = ["E", "F", "D", "W"]
ignore = ["F401"]

[tool.ruff.lint.per-file-ignores]
"__init__.py" = ["F401"]

[tool.ruff.lint.pydocstyle]
convention = "google"

[tool.ruff.format]
docstring-code-format = true
docstring-code-line-length = 88
=======
    "sqlglot>=26.12.1",
]
>>>>>>> 6b5ab092
<|MERGE_RESOLUTION|>--- conflicted
+++ resolved
@@ -62,7 +62,7 @@
     "pandas-stubs>=2.2.2.240807",
     "pytest>=8.3.3",
     "ruff>=0.6.7",
-<<<<<<< HEAD
+    "sqlglot>=26.12.1",
 ]
 
 [tool.ruff]
@@ -80,8 +80,4 @@
 
 [tool.ruff.format]
 docstring-code-format = true
-docstring-code-line-length = 88
-=======
-    "sqlglot>=26.12.1",
-]
->>>>>>> 6b5ab092
+docstring-code-line-length = 88